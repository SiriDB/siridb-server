
/*
 * clserver.c - TCP server for serving client requests.
 *
 * author       : Jeroen van der Heijden
 * email        : jeroen@transceptor.technology
 * copyright    : 2016, Transceptor Technology
 *
 * changes
 *  - initial version, 09-03-2016
 *
 */
#ifndef _GNU_SOURCE
#define _GNU_SOURCE
#endif
#include <assert.h>
#include <lock/lock.h>
#include <math.h>
#include <logger/logger.h>
#include <qpack/qpack.h>
#include <siri/siri.h>
#include <siri/admin/account.h>
#include <siri/admin/request.h>
#include <siri/db/access.h>
#include <siri/db/auth.h>
#include <siri/db/insert.h>
#include <siri/db/query.h>
#include <siri/db/replicate.h>
#include <siri/db/server.h>
#include <siri/db/servers.h>
#include <siri/db/users.h>
#include <siri/err.h>
#include <siri/net/clserver.h>
#include <siri/net/promises.h>
#include <siri/net/protocol.h>
#include <siri/net/tcp.h>
#include <siri/siri.h>
#include <siri/version.h>
#include <stdbool.h>
#include <stdio.h>
#include <stdlib.h>
#include <string.h>

const unsigned long int WARNING_PKG_SIZE = RESET_BUF_SIZE;

/*
 * note: this size is chosen to be 65535 but is not restricted to 16bit and
 *          can be larger if required.
 */
#define MAX_QUERY_PKG_SIZE 65535

#define DEFAULT_BACKLOG 128
#define CHECK_SIRIDB(client__, siridb__)                                \
siridb_t * siridb__ = (client__)->siridb;                               \
if (siridb__ == NULL)                                                   \
{                                                                       \
    sirinet_pkg_t * package;                                            \
    package = sirinet_pkg_new(                                          \
        pkg->pid, 0, CPROTO_ERR_NOT_AUTHENTICATED, NULL);               \
    if (package != NULL)                                                \
    {                                                                   \
        sirinet_pkg_send(client, package);                              \
    }                                                                   \
    return;                                                             \
}

static const int SERVER_RUNNING_REINDEXING =
        SERVER_FLAG_RUNNING + SERVER_FLAG_REINDEXING;

static uv_loop_t * loop = NULL;
static struct sockaddr_storage client_addr;
<<<<<<< HEAD
static uv_tcp_t client_server;

static void on_data(uv_stream_t * client, sirinet_pkg_t * pkg);
static void on_new_connection(uv_stream_t * server, int status);
static void on_auth_request(uv_stream_t * client, sirinet_pkg_t * pkg);
static void on_query(uv_stream_t * client, sirinet_pkg_t * pkg);
static void on_insert(uv_stream_t * client, sirinet_pkg_t * pkg);
static void on_ping(uv_stream_t * client, sirinet_pkg_t * pkg);
=======
static uv_tcp_t client_server_tcp;
static uv_pipe_t client_server_pipe;

static void on_tcp_new_connection(uv_stream_t * server, int status);
static void on_pipe_new_connection(uv_stream_t * server, int status);
static void on_data(sirinet_stream_t * client, sirinet_pkg_t * pkg);
static void on_stream_data(sirinet_stream_t * client, sirinet_pkg_t * pkg);
static void on_auth_request(sirinet_stream_t * client, sirinet_pkg_t * pkg);
static void on_query(sirinet_stream_t * client, sirinet_pkg_t * pkg);
static void on_insert(sirinet_stream_t * client, sirinet_pkg_t * pkg);
static void on_ping(sirinet_stream_t * client, sirinet_pkg_t * pkg);
>>>>>>> 215c34a3
static void on_reqfile(
        sirinet_stream_t * client,
        sirinet_pkg_t * pkg,
        sirinet_clserver_getfile getfile);
static void on_register_server(sirinet_stream_t * client, sirinet_pkg_t * pkg);
static void on_req_admin(sirinet_stream_t * client, sirinet_pkg_t * pkg);
static void CLSERVER_send_server_error(
        siridb_t * siridb,
        sirinet_stream_t * client,
        sirinet_pkg_t * pkg);
static void CLSERVER_send_pool_error(
        sirinet_stream_t * client,
        sirinet_pkg_t * pkg);
static void CLSERVER_on_register_server_response(
        slist_t * promises,
        siridb_server_async_t * server_reg);

#define POOL_ERR_MSG \
    "At least one pool has no server available to process the request"

#define POOL_ERR_LEN 64  /* exact length of POOL_ERR_MSG  */


int sirinet_clserver_init(siri_t * siri)
{
#if DEBUG
    assert (loop == NULL && siri->loop != NULL);
#endif

    int rc;
    int ip_v6 = 0;  /* false */
    char * ip;

    /* bind loop to the given loop */
    loop = siri->loop;

    uv_tcp_init(loop, &client_server_tcp);
    uv_pipe_init(loop, &client_server_pipe, 0);

    /* make sure data is set to NULL so we later on can check this value. */
    client_server_tcp.data = NULL;
    client_server_pipe.data = NULL;

    if (siri->cfg->bind_client_addr != NULL)
    {
        struct in6_addr sa6;
        if (inet_pton(AF_INET6, siri->cfg->bind_client_addr, &sa6))
        {
            ip_v6 = 1;  /* true */
        }
        ip = siri->cfg->bind_client_addr;
    }
    else if (siri->cfg->ip_support == IP_SUPPORT_IPV4ONLY)
    {
        ip = "0.0.0.0";
    }
    else
    {
        ip = "::";
        ip_v6 = 1;  /* true */
    }

    if (ip_v6)
    {
        uv_ip6_addr(
                ip,
                siri->cfg->listen_client_port,
                (struct sockaddr_in6 *) &client_addr);
    }
    else
    {
        uv_ip4_addr(
                ip,
                siri->cfg->listen_client_port,
                (struct sockaddr_in *) &client_addr);
    }

    rc = uv_tcp_bind(
            &client_server_tcp,
            (const struct sockaddr *) &client_addr,
            (siri->cfg->ip_support == IP_SUPPORT_IPV6ONLY) ?
                    UV_TCP_IPV6ONLY : 0);

    if (rc)
    {
        log_error("Error binding TCP client server: %s", uv_strerror(rc));
        return 1;
    }

    rc = uv_listen(
            (uv_stream_t *) &client_server_tcp,
            DEFAULT_BACKLOG,
            on_tcp_new_connection);

    if (rc)
    {
        log_error("Error listening TCP client server: %s", uv_strerror(rc));
        return 1;
    }

    log_info("Start listening for TCP client connections on port %d",
            siri->cfg->listen_client_port);

    if (siri->cfg->pipe_support)
    {
        char * pipe_name = siri->cfg->pipe_client_name;

        rc = uv_pipe_bind(&client_server_pipe, pipe_name);

        if (rc)
        {
            log_error("Error binding pipe client server: %s", uv_strerror(rc));
            return 1;
        }

        rc = uv_listen(
                (uv_stream_t *) &client_server_pipe,
                DEFAULT_BACKLOG,
                on_pipe_new_connection);

        if (rc)
        {
            log_error(
                    "Error listening pipe client server: %s", uv_strerror(rc));
            return 1;
        }

        log_info("Start listening for pipe client connections on '%s'",
                pipe_name);
    }

    return 0;
}

static void on_tcp_new_connection(uv_stream_t * server, int status)
{
    log_debug("Received a TCP client connection request.");

    if (status < 0)
    {
        log_error("TCP client connection error: %s", uv_strerror(status));
        return;
    }
    sirinet_stream_t * client = sirinet_stream_new(
            STREAM_TCP_CLIENT, (on_data_cb_t) &on_stream_data);

    if (client != NULL)
    {
        uv_tcp_init(loop, (uv_tcp_t *) client->stream);

        if (uv_accept(server, client->stream) == 0)
        {
            uv_read_start(
                    client->stream,
                    sirinet_stream_alloc_buffer,
                    sirinet_stream_on_data);
        }
        else
        {
            sirinet_stream_decref(client);
        }
    }
}

static void on_pipe_new_connection(uv_stream_t * server, int status)
{
    log_debug("Received a pipe client connection request.");

    if (status < 0)
    {
        log_error("Pipe client connection error: %s", uv_strerror(status));
        return;
    }
    sirinet_stream_t * client = sirinet_stream_new(
            STREAM_PIPE_CLIENT, (on_data_cb_t) &on_stream_data);

    if (client != NULL)
    {
        uv_pipe_init(loop, (uv_pipe_t *) client->stream, 0);

        if (uv_accept(server,client->stream) == 0)
        {
            uv_read_start(
                    client->stream,
                    sirinet_stream_alloc_buffer,
                    sirinet_stream_on_data);
        }
        else
        {
            sirinet_stream_decref(client);
        }
    }
}

static void on_data(sirinet_stream_t * client, sirinet_pkg_t * pkg)
{
    /* in case the online flag is not set, we cannot perform any request */
    if (siri.status == SIRI_STATUS_RUNNING)
    {
        switch ((cproto_client_t) pkg->tp)
        {
        case CPROTO_REQ_QUERY:
            on_query(client, pkg);
            break;
        case CPROTO_REQ_INSERT:
            on_insert(client, pkg);
            break;
        case CPROTO_REQ_AUTH:
            on_auth_request(client, pkg);
            break;
        case CPROTO_REQ_PING:
            on_ping(client, pkg);
            break;
        case CPROTO_REQ_REGISTER_SERVER:
            on_register_server(client, pkg);
            break;
        case CPROTO_REQ_FILE_SERVERS:
            on_reqfile(client, pkg, siridb_servers_get_file);
            break;
        case CPROTO_REQ_FILE_USERS:
            on_reqfile(client, pkg, siridb_users_get_file);
            break;
        case CPROTO_REQ_FILE_GROUPS:
            on_reqfile(client, pkg, siridb_groups_get_file);
            break;
        case CPROTO_REQ_FILE_DATABASE:
            on_reqfile(client, pkg, siridb_get_file);
            break;
        case CPROTO_REQ_ADMIN:
            on_req_admin(client, pkg);
            break;
        }
    }
    else
    {
        /* siridb can be NULL here, make sure we can handle this state */
        CLSERVER_send_server_error(client->siridb, client, pkg);
    }
}

static void on_stream_data(sirinet_stream_t * client, sirinet_pkg_t * pkg)
{
    if (Logger.level == LOGGER_DEBUG)
    {
        char * name = sirinet_stream_name(client);
        if (name != NULL)
        {
            log_debug(
                    "Package received from client '%s' "
                    "(pid: %" PRIu16 ", len: %" PRIu32 ", tp: %s)",
                    name,
                    pkg->pid,
                    pkg->len,
                    sirinet_cproto_client_str(pkg->tp));
            free(name);
        }
    }
    else if (pkg->len >= WARNING_PKG_SIZE)
    {
        char * name = sirinet_stream_name(client);
        if (name != NULL)
        {
            log_warning(
                    "Got a large package from '%s' (pid: %d, len: %d, tp: %s)."
                    " A package size smaller than 1MB is recommended!",
                    name,
                    pkg->pid,
                    pkg->len,
                    sirinet_cproto_client_str(pkg->tp));
            free(name);
        }
    }

    on_data(client, pkg);
}

static void on_auth_request(sirinet_stream_t * client, sirinet_pkg_t * pkg)
{
    cproto_server_t rc;
    sirinet_pkg_t * package;
    qp_unpacker_t unpacker;
    qp_unpacker_init(&unpacker, pkg->data, pkg->len);
    qp_obj_t qp_username;
    qp_obj_t qp_password;
    qp_obj_t qp_dbname;

    if (    qp_is_array(qp_next(&unpacker, NULL)) &&
            qp_next(&unpacker, &qp_username) == QP_RAW &&
            qp_next(&unpacker, &qp_password) == QP_RAW &&
            qp_next(&unpacker, &qp_dbname) == QP_RAW)
    {
        rc = siridb_auth_user_request(
                client,
                &qp_username,
                &qp_password,
                &qp_dbname);
        package = sirinet_pkg_new(pkg->pid, 0, rc, NULL);
        if (package != NULL)
        {
            /* ignore result code, signal can be raised */
            sirinet_pkg_send(client, package);
        }
    }
    else
    {
        log_error("Invalid 'on_auth_request' received.");
    }
}

/*
 * A signal is raised in case an allocation error occurred.
 */
static void CLSERVER_send_server_error(
        siridb_t * siridb,
        sirinet_stream_t * client,
        sirinet_pkg_t * pkg)
{
    /* WARNING: siridb can be NULL here */

    char * err_msg;
    int len = (siridb == NULL) ?
            asprintf(
            &err_msg,
            "Not accepting the request because the sever is not running")
            :
            asprintf(
            &err_msg,
            "Server '%s' is not accepting the request because of having "
            "status: %u",
            siridb->server->name,
            siridb->server->flags);

    if (len < 0)
    {
        ERR_ALLOC
    }
    else
    {
        log_debug(err_msg);

        sirinet_pkg_t * package = sirinet_pkg_err(
                pkg->pid,
                len,
                CPROTO_ERR_SERVER,
                err_msg);
        if (package != NULL)
        {
            /* ignore result code, signal can be raised */
            sirinet_pkg_send(client, package);
        }
        free(err_msg);
    }
}

/*
 * A signal is raised in case an allocation error occurred.
 */
static void CLSERVER_send_pool_error(
        sirinet_stream_t * client,
        sirinet_pkg_t * pkg)
{
    log_debug(POOL_ERR_MSG);

    sirinet_pkg_t * package = sirinet_pkg_err(
            pkg->pid,
            POOL_ERR_LEN,
            CPROTO_ERR_POOL,
            POOL_ERR_MSG);

    if (package != NULL)
    {
        /* ignore result code, signal can be raised */
        sirinet_pkg_send(client, package);

    }
}

static void on_query(sirinet_stream_t * client, sirinet_pkg_t * pkg)
{
    CHECK_SIRIDB(client, siridb)

    if (pkg->len > MAX_QUERY_PKG_SIZE)
    {
        sirinet_pkg_t * package;

        log_error(
                "Received a query exceeding the maximum size. "
                "(%" PRIu32 ", max size: %u)",
                pkg->len,
                MAX_QUERY_PKG_SIZE);

        package = sirinet_pkg_err(
                pkg->pid,
                15,
                CPROTO_ERR_QUERY,
                "Query too long.");

        if (package != NULL)
        {
            sirinet_pkg_send(client, package);
        }

        return;
    }

    qp_unpacker_t unpacker;
    qp_obj_t qp_query;
    qp_obj_t qp_time_precision;
    float factor;
    siridb_timep_t tp = SIRIDB_TIME_DEFAULT;

    qp_unpacker_init(&unpacker, pkg->data, pkg->len);

    if (    qp_is_array(qp_next(&unpacker, NULL)) &&
            qp_next(&unpacker, &qp_query) == QP_RAW)
    {
        qp_next(&unpacker, &qp_time_precision);

        if (qp_time_precision.tp == QP_INT64 &&
                (tp = (siridb_timep_t) qp_time_precision.via.int64) !=
                siridb->time->precision)
        {
            tp %= SIRIDB_TIME_END;
        }
        factor = (tp == SIRIDB_TIME_DEFAULT) ? 0.0 :
                pow(1000.0, tp - siridb->time->precision);

        siridb_query_run(
                pkg->pid,
                client,
                (const char *) qp_query.via.raw,
                qp_query.len,
                factor,
                SIRIDB_QUERY_FLAG_MASTER);
    }
    else
    {
        log_error("Incorrect package received: 'on_query'");
    }
}

static void on_insert(sirinet_stream_t * client, sirinet_pkg_t * pkg)
{
    CHECK_SIRIDB(client, siridb)

    char err_msg[SIRIDB_MAX_SIZE_ERR_MSG];

    if (!siridb_user_check_access(
                (siridb_user_t *) client->origin,
                SIRIDB_ACCESS_INSERT,
                err_msg))
    {
        log_warning("(%s) %s",
                sirinet_cproto_server_str(CPROTO_ERR_USER_ACCESS),
                err_msg);
        sirinet_pkg_t * package = sirinet_pkg_err(
                pkg->pid,
                strlen(err_msg),
                CPROTO_ERR_USER_ACCESS,
                err_msg);

        if (package != NULL)
        {
            /* ignore result code, signal can be raised */
            sirinet_pkg_send(client, package);
        }

        return;
    }

    /* only when when the flag is EXACTLY running or
     * running + re-indexing we can continue */
    if (    siridb->server->flags != SERVER_FLAG_RUNNING &&
            siridb->server->flags != SERVER_RUNNING_REINDEXING)
    {
        CLSERVER_send_server_error(siridb, client, pkg);
        return;
    }

    if (!siridb_pools_accessible(siridb))
    {
        CLSERVER_send_pool_error(client, pkg);
        return;
    }

    qp_unpacker_t unpacker;
    qp_unpacker_init(&unpacker, pkg->data, pkg->len);

    siridb_insert_t * insert = siridb_insert_new(
            siridb,
            pkg->pid,
            client);

    if (insert != NULL)
    {
        ssize_t rc = siridb_insert_assign_pools(
                siridb,
                &unpacker,
                insert->packer);

        switch ((siridb_insert_err_t) rc)
        {
        case ERR_EXPECTING_ARRAY:
        case ERR_EXPECTING_SERIES_NAME:
        case ERR_EXPECTING_MAP_OR_ARRAY:
        case ERR_EXPECTING_INTEGER_TS:
        case ERR_TIMESTAMP_OUT_OF_RANGE:
        case ERR_UNSUPPORTED_VALUE:
        case ERR_EXPECTING_AT_LEAST_ONE_POINT:
        case ERR_EXPECTING_NAME_AND_POINTS:
        case ERR_INCOMPATIBLE_SERVER_VERSION:
        case ERR_MEM_ALLOC:
            {
                /* something went wrong, get correct err message */
                const char * err_msg = siridb_insert_err_msg(rc);

                log_error("Insert error: '%s' at position %lu",
                        err_msg, unpacker.pt - pkg->data);

                /* create and send package */
                sirinet_pkg_t * package = sirinet_pkg_err(
                        pkg->pid,
                        strlen(err_msg),
                        CPROTO_ERR_INSERT,
                        err_msg);

                if (package != NULL)
                {
                    /* ignore result code, signal can be raised */
                    sirinet_pkg_send(client, package);
                }
            }

            /* error, free insert */
            siridb_insert_free(insert);
            break;

        default:
            if (siridb_insert_points_to_pools(insert, (size_t) rc))
            {
                siridb_insert_free(insert);  /* signal is raised */
            }
            break;
        }
    }
}

static void on_ping(sirinet_stream_t * client, sirinet_pkg_t * pkg)
{
    sirinet_pkg_t * package;
    package = sirinet_pkg_new(pkg->pid, 0, CPROTO_RES_ACK, NULL);

    if (package != NULL)
    {
        /* ignore result code, signal can be raised */
        sirinet_pkg_send(client, package);
    }
}

/*
 * This function can raise a SIGNAL.
 */
static void on_reqfile(
        sirinet_stream_t * client,
        sirinet_pkg_t * pkg,
        sirinet_clserver_getfile getfile)
{
    CHECK_SIRIDB(client, siridb)
    siridb_user_t * user = client->origin;
    sirinet_pkg_t * package = NULL;
    char err_msg[SIRIDB_MAX_SIZE_ERR_MSG];

    if (siridb->server->flags != SERVER_FLAG_RUNNING)
    {
        snprintf(err_msg,
                SIRIDB_MAX_SIZE_ERR_MSG,
                "Error getting file because server '%s' having status %d",
                siridb->server->name,
                siridb->server->flags);
        package = sirinet_pkg_err(
                pkg->pid,
                strlen(err_msg),
                CPROTO_ERR_SERVER,
                err_msg);
    }
    else if (!siridb_user_check_access(
            user,
            SIRIDB_ACCESS_PROFILE_FULL,
            err_msg))
    {
        package = sirinet_pkg_err(
                pkg->pid,
                strlen(err_msg),
                CPROTO_ERR_USER_ACCESS,
                err_msg);
    }
    else
    {
        char * content = NULL;
        ssize_t size = getfile(&content, siridb);
        package = (content == NULL) ?
            sirinet_pkg_new(
                    pkg->pid,
                    0,
                    CPROTO_ERR_FILE,
                    NULL) :
            sirinet_pkg_new(
                    pkg->pid,
                    size,
                    CPROTO_RES_FILE,
                    (const unsigned char *) content);
        free(content);
    }

    if (package != NULL)
    {
        sirinet_pkg_send(client, package);
    }
}

/*
 * This function can raise a SIGNAL.
 */
static void on_register_server(sirinet_stream_t * client, sirinet_pkg_t * pkg)
{
    CHECK_SIRIDB(client, siridb)
    siridb_user_t * user = client->origin;

    sirinet_pkg_t * package = NULL;
    siridb_server_t * new_server = NULL;
    char err_msg[SIRIDB_MAX_SIZE_ERR_MSG];
    slist_t * servers = NULL;

    if (siridb->server->flags != SERVER_FLAG_RUNNING)
    {
        snprintf(err_msg,
                SIRIDB_MAX_SIZE_ERR_MSG,
                "Cannot register new server because '%s' is having status %d",
                siridb->server->name,
                siridb->server->flags);
        package = sirinet_pkg_err(
                pkg->pid,
                strlen(err_msg),
                CPROTO_ERR_SERVER,
                err_msg);
    }
    if (siridb->flags & SIRIDB_FLAG_REINDEXING)
    {
        snprintf(err_msg,
                SIRIDB_MAX_SIZE_ERR_MSG,
                "Cannot register new server because the database has not "
                "finished re-indexing");
        package = sirinet_pkg_err(
                pkg->pid,
                strlen(err_msg),
                CPROTO_ERR_MSG,
                err_msg);
    }
    else if (!siridb_user_check_access(
            user,
            SIRIDB_ACCESS_PROFILE_FULL,
            err_msg))
    {
        package = sirinet_pkg_err(
                pkg->pid,
                strlen(err_msg),
                CPROTO_ERR_USER_ACCESS,
                err_msg);
    }
    else if (!siridb_servers_available(siridb))
    {
        sprintf(err_msg, "At least one server is not online or busy");
        package = sirinet_pkg_err(
                pkg->pid,
                strlen(err_msg),
                CPROTO_ERR_SERVER,
                err_msg);
    }
    else
    {
        /* make a copy of the current servers */
        servers = siridb_servers_other2slist(siridb);
        if (servers == NULL)
        {
            sprintf(err_msg, "Memory allocation error.");
            package = sirinet_pkg_err(
                    pkg->pid,
                    strlen(err_msg),
                    CPROTO_ERR_SERVER,
                    err_msg);
        }
        else
        {
            log_info("Register a new server");
            new_server = siridb_server_register(
                    siridb,
                    (unsigned char *) pkg->data,
                    pkg->len);

            pkg->tp = BPROTO_REGISTER_SERVER;

            if (new_server == NULL)
            {
                /* a signal might be raised */
                package = sirinet_pkg_new(pkg->pid, 0, CPROTO_ERR, NULL);
            }
        }
    }

    if (package != NULL)
    {
        sirinet_pkg_send(client, package);
    }
    else if (new_server != NULL)
    {
        siridb_server_async_t * server_reg = (siridb_server_async_t *)
                malloc(sizeof(siridb_server_async_t));

        if (server_reg == NULL)
        {
            ERR_ALLOC
        }
        else
        {
            /* save the client PID so we can respond to the client */
            server_reg->pid = pkg->pid;
            server_reg->client = client;

            pkg->tp = BPROTO_REGISTER_SERVER;

            if (servers != NULL && (package = sirinet_pkg_dup(pkg)) != NULL)
            {
                /* make sure to decrement the client in the callback */
                sirinet_stream_incref(client);

                siridb_servers_send_pkg(
                        servers,
                        package,
                        0,
                        (sirinet_promises_cb)
                                CLSERVER_on_register_server_response,
                        server_reg);
            }
        }
    }

    /* free the servers or NULL */
    slist_free(servers);
}

static void on_req_admin(sirinet_stream_t * client, sirinet_pkg_t * pkg)
{
    qp_unpacker_t unpacker;
    qp_packer_t * packer = NULL;
    qp_unpacker_init(&unpacker, pkg->data, pkg->len);
    qp_obj_t qp_username;
    qp_obj_t qp_password;
    qp_obj_t qp_request;
    sirinet_pkg_t * package = NULL;
    cproto_server_t tp;
    char err_msg[SIRI_MAX_SIZE_ERR_MSG];

    if (    qp_is_array(qp_next(&unpacker, NULL)) &&
            qp_next(&unpacker, &qp_username) == QP_RAW &&
            qp_next(&unpacker, &qp_password) == QP_RAW &&
            qp_next(&unpacker, &qp_request) == QP_INT64)
    {
        tp = (siri_admin_account_check(
                &siri,
                &qp_username,
                &qp_password,
                err_msg)) ?
            CPROTO_ERR_ADMIN
            :
            siri_admin_request(
                    qp_request.via.int64,
                    &unpacker,
                    &qp_username,
                    &packer,
                    pkg->pid,
                    client,
                    err_msg);

        package =
                (tp == CPROTO_DEFERRED) ? NULL :
                (tp == CPROTO_ERR_ADMIN) ? sirinet_pkg_err(
                        pkg->pid,
                        strlen(err_msg),
                        tp,
                        err_msg) :
                (tp == CPROTO_ACK_ADMIN_DATA) ? sirinet_packer2pkg(
                        packer,
                        pkg->pid,
                        tp) : sirinet_pkg_new(pkg->pid, 0, tp, NULL);
    }
    else
    {
        log_error("Invalid administrative request received.");
        package = sirinet_pkg_new(
                pkg->pid,
                0,
                CPROTO_ERR_ADMIN_INVALID_REQUEST,
                NULL);
    }
    if (package != NULL)
    {
        switch (package->tp)
        {
        case CPROTO_ERR_ADMIN_INVALID_REQUEST:
            log_warning("Received an invalid manage request.");
            break;
        case CPROTO_ERR_ADMIN:
            log_warning("Error handling manage request: %s", err_msg);
            break;
        }

        /* ignore result code, signal can be raised */
        sirinet_pkg_send(client, package);
    }
}

/*
 * Typedef: sirinet_promises_cb
 */
static void CLSERVER_on_register_server_response(
        slist_t * promises,
        siridb_server_async_t * server_reg)
{
    if (promises != NULL)
    {
        sirinet_pkg_t * pkg;
        sirinet_promise_t * promise;
        size_t err_count = 0;
        char err_msg[SIRIDB_MAX_SIZE_ERR_MSG];
        size_t i;

        for (i = 0; i < promises->len; i++)
        {
            promise = promises->data[i];
            if (promise == NULL)
            {
                err_count++;
                snprintf(err_msg,
                        SIRIDB_MAX_SIZE_ERR_MSG,
                        "Error occurred while registering the new server on "
                        "at least one server");
            }
            else
            {
                pkg = promise->data;

                if (pkg == NULL || pkg->tp != BPROTO_ACK_REGISTER_SERVER)
                {
                    err_count++;
                    snprintf(err_msg,
                            SIRIDB_MAX_SIZE_ERR_MSG,
                            "Error occurred while registering the new server "
                            "on at least '%s'", promise->server->name);
                }
                /* make sure we free the promise and data */
                free(promise->data);
                sirinet_promise_decref(promise);
            }
        }

        sirinet_pkg_t * package = (err_count) ?
                sirinet_pkg_err(
                        server_reg->pid,
                        strlen(err_msg),
                        CPROTO_ERR_MSG,
                        err_msg) :
                sirinet_pkg_new(
                        server_reg->pid,
                        0,
                        CPROTO_RES_ACK,
                        NULL);

        if (package != NULL)
        {
            sirinet_pkg_send(server_reg->client, package);
        }
    }

    /* decref the client */
    sirinet_stream_decref(server_reg->client);

    /* free server register object */
    free(server_reg);
}<|MERGE_RESOLUTION|>--- conflicted
+++ resolved
@@ -69,16 +69,6 @@
 
 static uv_loop_t * loop = NULL;
 static struct sockaddr_storage client_addr;
-<<<<<<< HEAD
-static uv_tcp_t client_server;
-
-static void on_data(uv_stream_t * client, sirinet_pkg_t * pkg);
-static void on_new_connection(uv_stream_t * server, int status);
-static void on_auth_request(uv_stream_t * client, sirinet_pkg_t * pkg);
-static void on_query(uv_stream_t * client, sirinet_pkg_t * pkg);
-static void on_insert(uv_stream_t * client, sirinet_pkg_t * pkg);
-static void on_ping(uv_stream_t * client, sirinet_pkg_t * pkg);
-=======
 static uv_tcp_t client_server_tcp;
 static uv_pipe_t client_server_pipe;
 
@@ -90,7 +80,7 @@
 static void on_query(sirinet_stream_t * client, sirinet_pkg_t * pkg);
 static void on_insert(sirinet_stream_t * client, sirinet_pkg_t * pkg);
 static void on_ping(sirinet_stream_t * client, sirinet_pkg_t * pkg);
->>>>>>> 215c34a3
+
 static void on_reqfile(
         sirinet_stream_t * client,
         sirinet_pkg_t * pkg,
