/*
 * series.c - Series
 *
 * author       : Jeroen van der Heijden
 * email        : jeroen@transceptor.technology
 * copyright    : 2016, Transceptor Technology
 *
 * changes
 *  - initial version, 29-03-2016
 *
 * Info siridb->series_mutex:
 *
 *  Main thread:
 *      siridb->series_map :    read (no lock)      write (lock)
 *      series->idx :           read (lock)         write (lock)
 *
 *  Other threads:
 *      siridb->series_map :    read (lock)          write (not allowed)
 *      series->idx :           read (lock)         write (lock)
 *
 *  Note:   One exception to 'not allowed' are the free functions
 *          since they only run when no other references to the object exist.
 */
#include <assert.h>
#include <stdint.h>
#include <stdio.h>
#include <stdlib.h>
#include <logger/logger.h>
#include <siri/db/buffer.h>
#include <siri/db/db.h>
#include <siri/db/series.h>
#include <siri/db/shard.h>
#include <siri/db/shards.h>
#include <siri/err.h>
#include <siri/siri.h>
#include <string.h>
#include <xpath/xpath.h>

#define SIRIDB_SERIES_FN "series.dat"
#define SIRIDB_DROPPED_FN ".dropped"
#define SIRIDB_MAX_SERIES_ID_FN ".max_series_id"
#define SIRIDB_SERIES_SCHEMA 1
#define BEND series->buffer->points->data[series->buffer->points->len - 1].ts
#define DROPPED_DUMMY 1

#define SERIES_GET_POINTS_CB(get_points_cb__, series__)                 \
    get_points_cb__ = (series__->flags & SIRIDB_SERIES_IS_32BIT_TS) ?   \
            (series__->flags & SIRIDB_SERIES_IS_LOG) ?                  \
                    siridb_shard_get_points_log32 :                     \
                    siridb_shard_get_points_num32 :                     \
            (series__->flags & SIRIDB_SERIES_IS_LOG) ?                  \
                    siridb_shard_get_points_log64 :                     \
                    siridb_shard_get_points_num64;

static int SERIES_save(siridb_t * siridb);
static int SERIES_load(siridb_t * siridb, imap_t * dropped);
static int SERIES_read_dropped(siridb_t * siridb, imap_t * dropped);
static int SERIES_open_new_dropped_file(siridb_t * siridb);
static int SERIES_open_dropped_file(siridb_t * siridb);
static int SERIES_update_max_id(siridb_t * siridb);
static void SERIES_update_start(siridb_series_t *__restrict series);
static void SERIES_update_end(siridb_series_t *__restrict series);
static void SERIES_update_overlap(siridb_series_t *__restrict series);
static inline int SERIES_pack(siridb_series_t * series, qp_fpacker_t * fpacker);
static void SERIES_idx_sort(
        idx_t * idx,
        uint_fast32_t start,
        uint_fast32_t end);

static siridb_series_t * SERIES_new(
        siridb_t * siridb,
        uint32_t id,
        uint8_t tp,
        uint16_t pool,
        const char * name);

const char series_type_map[3][8] = {
        "integer",
        "float",
        "string"
};

const uint8_t SERIES_SFC =
        SIRIDB_SHARD_HAS_NEW_VALUES | SIRIDB_SHARD_IS_LOADING;

/*
 * Call-back used to compare series properties.
 *
 * Returns 1 when series match or 0 if not.
 */
int siridb_series_cexpr_cb(siridb_series_t * series, cexpr_condition_t * cond)
{
    switch (cond->prop)
    {
    case CLERI_GID_K_LENGTH:
        return cexpr_int_cmp(cond->operator, series->length, cond->int64);
    case CLERI_GID_K_START:
        return cexpr_int_cmp(cond->operator, series->start, cond->int64);
    case CLERI_GID_K_END:
        return cexpr_int_cmp(cond->operator, series->end, cond->int64);
    case CLERI_GID_K_POOL:
        return cexpr_int_cmp(cond->operator, series->pool, cond->int64);
    case CLERI_GID_K_TYPE:
        return cexpr_int_cmp(cond->operator, series->tp, cond->int64);
    case CLERI_GID_K_NAME:
        return cexpr_str_cmp(cond->operator, series->name, cond->str);
    }
    /* we must NEVER get here */
    log_critical("Unexpected series property received: %d", cond->prop);
    assert (0);
    return -1;
}

/*
 * Returns 0 if successful; -1 and a SIGNAL is raised in case an error occurred.
 *
 * Warnings:
 * -    Do not call this function after a siri_err has occurred since this
 *      would risk a stack overflow in case this series has caused the siri_err
 *      and the buffer length is not reset.
 *
 * -    This method will update the series->length but updating the time-stamps
 *      (series->start and series->end) should be done outside this function.
 */
int siridb_series_add_point(
        siridb_t *__restrict siridb,
        siridb_series_t *__restrict series,
        uint64_t * ts,
        qp_via_t * val)
{
#ifdef DEBUG
    assert (!siri_err);
<<<<<<< HEAD
    assert (series->buffer == NULL);
=======
    assert (series->buffer != NULL);
>>>>>>> 05fd827a
#endif
    int rc = 0;

    series->length++;

    /* add point in memory
     * (memory can hold 1 more point than we can hold on disk)
     */
    siridb_points_add_point(series->buffer, ts, val);

<<<<<<< HEAD
    if (series->buffer->len >= siridb->buffer_len)
=======
    if (series->buffer->len == siridb->buffer_len)
>>>>>>> 05fd827a
    {
        if (siridb_shards_add_points(
                siridb,
                series,
                series->buffer))
        {
            rc = -1;  /* signal is raised */
        }
        else
        {
            series->buffer->len = 0;
            if (siridb_buffer_write_len(siridb, series))
            {
                ERR_FILE
                rc = -1;
            }
        }
    }
    else
    {
        if (siridb_buffer_write_point(siridb, series, ts, val))
        {
            ERR_FILE
            log_critical("Cannot write new point to buffer");
            rc = -1;
        }
    }

    return rc;
}

/*
 * Returns 0 if successful; -1 and a SIGNAL is raised in case an error occurred.
 *
 * Warnings:
 * -    Do not call this function after a siri_err has occurred since this
 *      would risk a stack overflow in case this series has caused the siri_err
 *      and the buffer length is not reset.
 *
 * -    This method will update the series->length but updating the time-stamps
 *      (series->start and series->end) should be done outside this function.
 */
int siridb_series_add_pcache(
        siridb_t *__restrict siridb,
        siridb_series_t *__restrict series,
        siridb_pcache_t *__restrict pcache)
{
    if (pcache->len > siridb->buffer_len || series->buffer == NULL)
    {
        series->length += pcache->len;

        return siridb_shards_add_points(
                siridb,
                series,
                (siridb_points_t *) pcache);
    }

    if (pcache->len + series->buffer->len > siridb->buffer_len)
    {
        series->length += pcache->len;

        siridb_points_t *__restrict points = series->buffer;
        size_t i = points->len;
        siridb_point_t *__restrict point;

        while (i--)
        {
            point = points->data + i;
            if (siridb_pcache_add_point(pcache, &point->ts, &point->val))
            {
                return -1;  /* signal is raised */
            }
        }

        if (siridb_shards_add_points(
                siridb,
                series,
                (siridb_points_t *) pcache))
        {
            return -1;  /* signal is raised */
        }

        series->buffer->len = 0;
        if (siridb_buffer_write_len(siridb, series))
        {
            ERR_FILE
            return -1;
        }
    }
    else
    {
        siridb_point_t *__restrict point;

        for (size_t i = 0; i < pcache->len; i++)
        {
            point = pcache->data + i;

            if (siridb_series_add_point(
                    siridb,
                    series,
                    &point->ts,
                    &point->val))
            {
                return -1;  /* signal is raised */
            }
        }
    }

    return 0;
}

/*
 * Returns NULL and raises a SIGNAL in case an error has occurred.
 *
 * This function adds the new series to siridb->series_map and siridb->series.
 */
siridb_series_t * siridb_series_new(
        siridb_t * siridb,
        const char * series_name,
        uint8_t tp)
{
    siridb_series_t * series;

    siridb->max_series_id++;
    series = SERIES_new(
            siridb,
            siridb->max_series_id,
            tp,
            siridb->server->pool,
            series_name);

    if (series == NULL)
    {
        return NULL;  /* signal is raised */
    }
    /* add series to the store */
    if (qp_fadd_type(siridb->store, QP_ARRAY3) ||
        qp_fadd_raw(siridb->store, series_name, series->name_len + 1) ||
        qp_fadd_int32(siridb->store, (int32_t) series->id) ||
        qp_fadd_int8(siridb->store, (int8_t) series->tp) ||
        qp_flush(siridb->store))
    {
        ERR_FILE
        log_critical("Cannot write series '%s' to store.", series_name);
        siridb__series_free(series);
        return NULL;
    }

    /* create a buffer for series (except string series) */
    if (tp != TP_STRING && siridb_buffer_new_series(siridb, series))
    {
        /* signal is raised */
        log_critical("Could not create buffer for series '%s'.",
                series_name);
        siridb__series_free(series);
        return NULL;
    }

    if (imap_add(siridb->series_map, series->id, series))
    {
        log_critical("Error adding series '%s' to the internal imap.",
                series_name);
        siridb__series_free(series);
        ERR_ALLOC
        return NULL;
    }

    if (ct_add(siridb->series, series->name, series))
    {
        log_critical("Error adding series '%s' to the internal smap.",
                series_name);
        imap_pop(siridb->series_map, series->id);
        siridb__series_free(series);
        ERR_ALLOC
        return NULL;
    }

    /* we can ignore the result code since this is not critical and logging
     * is done by the function.
     */
    siridb_groups_add_series(siridb->groups, series);

    return series;
}

/*
 * NEVER call this function but call siridb_series_decref instead.
 *
 * Destroy series. (parsing NULL is not allowed)
 */
void siridb__series_free(siridb_series_t *__restrict series)
{
#ifdef DEBUG
    if (siri.status == SIRI_STATUS_RUNNING || 0)
    {
        log_debug("Free series: '%s'", series->name);
    }
#endif

    siridb_shard_t * shard;

    /* mark shards with dropped series flag */
    for (uint_fast32_t i = 0; i < series->idx_len; i++)
    {
        shard = series->idx[i].shard;
        shard->flags |= SIRIDB_SHARD_HAS_DROPPED_SERIES;
        siridb_shard_decref(shard);
    }

    if (series->buffer != NULL)
    {
        siridb_points_free(series->buffer);
        if (series->flags & SIRIDB_SERIES_IS_DROPPED)
        {
            slist_append_safe(
                &series->siridb->empty_buffers,
                (void *) series->bf_offset);
        }
    }

    free(series->idx);
    free(series->name);
    free(series);
}

/*
 * Returns 0 if successful or -1 in case or an error.
 * (a SIGNAL might be raised)
 */
int siridb_series_load(siridb_t * siridb)
{
#ifdef DEBUG
    /* we must have a server because we need to know the pool id */
    assert (siridb->server != NULL);
#endif
    log_info("Loading series");

    imap_t * dropped = imap_new();

    if (dropped == NULL)
    {
        return -1;
    }

    if (SERIES_read_dropped(siridb, dropped) ||
        SERIES_load(siridb, dropped))
    {
        imap_free(dropped, NULL);
        return -1;
    }

    imap_free(dropped, NULL);

    if (SERIES_update_max_id(siridb) ||
        SERIES_open_new_dropped_file(siridb) ||
        siridb_series_open_store(siridb))
    {
        return -1;
    }

    return 0;
}

/*
 * This function should only be called when new values are added.
 * For example, during optimization we do not use this function for
 * replacing indexes. This way we can set the HAS_NEW_VALUES correctly.
 *
 * Returns 0 if successful; -1 and a SIGNAL is raised in case an error occurred.
 */
int siridb_series_add_idx(
        siridb_series_t *__restrict series,
        siridb_shard_t *__restrict shard,
        uint64_t start_ts,
        uint64_t end_ts,
        uint32_t pos,
        uint16_t len,
        uint16_t cinfo)
{
    idx_t * idx;
    uint32_t i = series->idx_len;
    series->idx_len++;

    /* never zero */
    idx = (idx_t *) realloc(
            series->idx,
            series->idx_len * sizeof(idx_t));
    if (idx == NULL)
    {
        ERR_ALLOC
        series->idx_len--;
        return -1;
    }
    series->idx = idx;

    for (; i && start_ts < series->idx[i - 1].start_ts; i--)
    {
        series->idx[i] = series->idx[i - 1];
    }

    idx = series->idx + i;

    /* Do not set the new values check when shard is loading. */
    if (!(shard->flags & SERIES_SFC))
    {
        shard->flags |= SIRIDB_SHARD_HAS_NEW_VALUES;
    }

    idx->start_ts = start_ts;
    idx->end_ts = end_ts;
    idx->len = len;
    idx->shard = shard;
    idx->pos = pos;
    idx->cinfo = cinfo;

    /* We do not have to save an overlap since it will be detected again when
     * reading the shard at startup.
     */
    if (    (i > 0 &&
            start_ts < series->idx[i - 1].end_ts) ||
            (i + 1 < series->idx_len &&
            end_ts > series->idx[i + 1].start_ts))
    {
        shard->flags |= SIRIDB_SHARD_HAS_OVERLAP;
        series->flags |= SIRIDB_SERIES_HAS_OVERLAP;
    }

    siridb_shard_incref(shard);

    return 0;
}

/*
 * Remove series from the indexes and mark the series as 'dropped'.
 *
 * Do not forget to call 'siridb_series_drop_commit' to commit the drop.
 */
void siridb_series_drop_prepare(siridb_t * siridb, siridb_series_t * series)
{
    /* remove series from map */
    imap_pop(siridb->series_map, series->id);

    /* remove series from tree */
    ct_pop(siridb->series, series->name);

    series->flags |= SIRIDB_SERIES_IS_DROPPED;
}

/*
 * Write dropped series to file and decrement series reference counter.
 * Function 'siridb_series_drop_prepare' should be called before this function.
 *
 * In case we cannot write the series_id to the drop file we log critical and
 * return -1 but no signal is raised.
 *
 * Warning: do not forget to call 'siridb_series_flush_dropped()'
 *
 * Return 0 if successful.
 */
int siridb_series_drop_commit(siridb_t * siridb, siridb_series_t * series)
{
#ifdef DEBUG
    assert (series->flags & SIRIDB_SERIES_IS_DROPPED);
#endif

    int rc = 0;

    if (siridb->dropped_fp == NULL && SERIES_open_dropped_file(siridb))
    {
        rc = -1;
    }
    /* we are sure the pointer is at the end of the file */
    else if (fwrite(&series->id, sizeof(uint32_t), 1, siridb->dropped_fp) != 1)
    {
        log_critical("Cannot write %d to dropped cache file.", series->id);
        rc = -1;
    };

    /* decrement reference to series */
    siridb_series_decref(series);

    return rc;
}

/*
 * In case we cannot write the series_id to the drop file we log critical but
 * no other action is taken.
 *
 * Warning: do not forget to call 'siridb_series_flush_dropped()'
 *
 * Return 0 if successful or -1 in case the dropped series was not written
 * to file. The series is still dropped from memory in the case.
 *
 * In case the series is flagged as 'dropped', 0 (successful) is returned.
 */
int siridb_series_drop(siridb_t * siridb, siridb_series_t * series)
{
    /*
     * This function is used from build series maps in async functions.
     * Therefore a series might already be dropped, for example by a second
     * drop statement or the re-index task.
     */
    if (~series->flags & SIRIDB_SERIES_IS_DROPPED)
    {
        siridb_series_drop_prepare(siridb, series);
        return siridb_series_drop_commit(siridb, series);
    }
    return 0;
}

/*
 * Return 0 if successful or EOF if not.
 *
 * Logging is done but no error is raised in case of failure.
 *
 * This function flushes the dropped file and sets the dropped series flag
 * for groups update thread.
 */
int siridb_series_flush_dropped(siridb_t * siridb)
{
    int rc = 0;

    if (siridb->dropped_fp == NULL && SERIES_open_dropped_file(siridb))
    {
        rc = -1;
    }
    else if (fflush(siridb->dropped_fp))
    {
        SIRIDB_GET_FN(fn, siridb->dbpath, SIRIDB_DROPPED_FN)
        log_critical("Could not flush dropped file: '%s'", fn);
        rc = -1;
    }

    siridb->groups->flags |= GROUPS_FLAG_DROPPED_SERIES;

    return rc;
}

/*
 * Re-allocations in this function can fail but are not critical.
 *
 * Note that 'series' can be destroyed when series->length has reached zero.
 */
void siridb_series_remove_shard(
        siridb_t *__restrict siridb,
        siridb_series_t *__restrict series,
        siridb_shard_t *__restrict shard)
{
#ifdef DEBUG
    assert (shard->id % siridb->duration_num == series->mask);
#endif

    idx_t *__restrict idx;
    uint_fast32_t i, offset;

    i = offset = 0;

    for (   idx = series->idx;
            i < series->idx_len;
            i++, idx++)
    {
        if (idx->shard == shard)
        {
            siridb_shard_decref(shard);
            offset++;
            series->length -= idx->len;
        }
        else if (offset)
        {
            series->idx[i - offset] = series->idx[i];
        }
    }

    if (offset)
    {
        if (!series->length)
        {
            series->idx_len = 0;

            if (siridb_series_drop(siridb, series))
            {
                siridb_series_flush_dropped(siridb);
            }
        }
        else
        {
            series->idx_len -= offset;
            idx = (idx_t *) realloc(
                        series->idx,
                        series->idx_len * sizeof(idx_t));
            if (idx == NULL && series->idx_len)
            {
                log_error("Re-allocation failed while removing series from "
                        "shard index");
            }
            else
            {
                series->idx = idx;
            }
            uint64_t start = shard->id - series->mask;
            uint64_t end = start + siridb->duration_num;
            if (series->start >= start && series->start < end)
            {
                SERIES_update_start(series);
            }
            if (series->end < end && series->end > start)
            {
                SERIES_update_end(series);
            }
        }
    }
}

/*
 * Update series properties.
 *
 * (series might be destroyed if series->length is zero)
 */
void siridb_series_update_props(siridb_t * siridb, siridb_series_t * series)
{
    if (series->buffer == NULL)
    {
        log_error(
            "Drop '%s' (%" PRIu32 ") since nu buffer is found for this series",
            series->name,
            series->id);
        siridb_series_drop(siridb, series);
    }
    else
    {
        SERIES_update_start(series);
        SERIES_update_end(series);

        if (!series->length)
        {
            log_warning(
                "Drop '%s' (%" PRIu32 ") since no data is found for this series",
                series->name,
                series->id);
            siridb_series_drop(siridb, series);
        }
    }
}

/*
 * Returns NULL and raises a SIGNAL in case an error has occurred.
 */
siridb_points_t * siridb_series_get_points(
        siridb_series_t *__restrict series,
        uint64_t *__restrict start_ts,
        uint64_t *__restrict end_ts)
{
    idx_t *__restrict idx;
    siridb_points_t *__restrict points;
    siridb_point_t *__restrict point;
    size_t len, size;
    uint32_t i;
    uint32_t indexes[series->idx_len];
    siridb_shard_get_points_cb get_points_cb;
    len = i = size = 0;

    for (   idx = series->idx;
            i < series->idx_len;
            i++, idx++)
    {
        if (    (start_ts == NULL || idx->end_ts >= *start_ts) &&
                (end_ts == NULL || idx->start_ts < *end_ts))
        {
            size += idx->len;
            indexes[len] = i;
            len++;
        }
    }

    size += (series->buffer == NULL) ? 0 : series->buffer->len;
    points = siridb_points_new(size, series->tp);

    if (points == NULL)
    {
        return NULL;  /* signal is raised */
    }

    SERIES_GET_POINTS_CB(get_points_cb, series)

    for (i = 0; i < len; i++)
    {
        idx = series->idx + indexes[i];
        if (idx->shard->flags & SIRIDB_SHARD_IS_COMPRESSED)
        {
            siridb_shard_get_points_num_compressed(
                    points,
                    idx,
                    start_ts,
                    end_ts,
                    series->flags & SIRIDB_SERIES_HAS_OVERLAP);
        }
        else
        {
            get_points_cb(
                    points,
                    idx,
                    start_ts,
                    end_ts,
                    series->flags & SIRIDB_SERIES_HAS_OVERLAP);
        }
        /* errors can be ignored here */
    }

    if (series->buffer != NULL)
    {
        /* create pointer to buffer and get current length */
        point = series->buffer->data;
        len = series->buffer->len;

        /* crop start buffer if needed */
        if (start_ts != NULL)
        {
            for (; len && point->ts < *start_ts; point++, len--);
        }

        /* crop end buffer if needed */
        if (end_ts != NULL && len)
        {
            siridb_point_t *__restrict p;

            for (   p = point + len - 1;
                    len && p->ts >= *end_ts;
                    p--, len--);
        }

        /* add buffer points */
        for (; len; point++, len--)
        {
            siridb_points_add_point(points, &point->ts, &point->val);
        }
    }

    if (points->len < size)
    {
        /* shrink allocation size */
        point = (siridb_point_t *)
                realloc(points->data, points->len * sizeof(siridb_point_t));
        if (point == NULL && points->len)
        {
            log_error("Re-allocation points has failed");
        }
        else
        {
            points->data = point;
        }
    }
#ifdef DEBUG
    else
    {
        /* size must be equal if not smaller */
        assert (points->len == size);
    }
#endif

    return points;
}

/*
 * Can be used instead of the macro function when need as callback function.
 */
void siridb__series_decref(siridb_series_t * series)
{
    if (!--series->ref)
    {
        siridb__series_free(series);
    }
}

/*
 * Calculate the server id.
 * Returns 0 or 1, representing a server in a pool)
 */
uint8_t siridb_series_server_id_by_name(const char * name)
{
    uint32_t n;

    /* get sum series name to calculate series mask (for sharding) */
    for (n = 0; *name; name++)
    {
        n += *name;
    }

   return (uint8_t) ((n / 11) % 2);
}

/*
 * Returns 0 if successful or -1 and a SIGNAL is raised in case of a critical
 * error.
 * Note that we also return 0 if we had to recover a shard. In this case you
 * can find the errors we had to recover in the log file. (log level should
 * be at least 'ERROR' for all error logs)
 */
int siridb_series_optimize_shard(
        siridb_t *__restrict siridb,
        siridb_series_t *__restrict series,
        siridb_shard_t *__restrict shard)
{
#ifdef DEBUG
    assert (shard->id % siridb->duration_num == series->mask);
#endif

    idx_t *__restrict idx;

    uint_fast32_t i, start, end, new_idx;
    uint64_t max_ts;
    size_t size;
    siridb_points_t *__restrict points;
    siridb_shard_get_points_cb get_points_cb;
    int rc;
    uint16_t cinfo = 0;

    max_ts = (shard->id + siridb->duration_num) - series->mask;

    rc = new_idx = end = i = size = start = 0;

    for (   idx = series->idx;
            i < series->idx_len && idx->start_ts < max_ts;
            i++, idx++)
    {
        if (idx->shard == shard->replacing)
        {
            if (!end)
            {
                end = start = i;
            }
            size += idx->len;
            end++;

#ifdef DEBUG
            /*
             * we have at least 2 references to the shard so we never
             * reach 0 here.  (this ref + optimize ref)
             */
            assert(shard->replacing->ref >= 2);
#endif
            siridb_shard_decref(shard->replacing);
        }
        else if (idx->shard == shard && end)
        {
            new_idx++;
        }
    }

    if (!end)
    {
        /* no data for this series is found in the shard */
        return rc;
    }

    end += new_idx;

    long int pos;
    uint16_t chunk_sz;
    uint_fast32_t num_chunks, pstart, pend, diff;

    if (shard->replacing->flags & SIRIDB_SHARD_IS_COMPRESSED)
    {
        get_points_cb = siridb_shard_get_points_num_compressed;
    }
    else
    {
        SERIES_GET_POINTS_CB(get_points_cb, series)
    }

    points = siridb_points_new(size, series->tp);
    if (points == NULL)
    {
        return -1;  /* signal is raised */
    }

    for (i = start; i < end; i++)
    {
        idx = series->idx + i;
        /* we can have indexes for this 'new' shard which we should skip */
        if (idx->shard == shard->replacing && get_points_cb(
                    points,
                    idx,
                    NULL,
                    NULL,
                    series->flags & SIRIDB_SERIES_HAS_OVERLAP))
        {
            /* an error occurred while reading points, logging is done */
            size -= idx->len;
        }
    }

    num_chunks = (size - 1) / shard->max_chunk_sz + 1;
    chunk_sz = size / num_chunks + (size % num_chunks != 0);
    i = start;

    for (pstart = 0; pstart < size; pstart += chunk_sz)
    {
        pend = pstart + chunk_sz;
        if (pend > size)
        {
            pend = size;
        }
        if ((pos = siridb_shard_write_points(
                siridb,
                series,
                shard,
                points,
                pstart,
                pend,
                siri.optimize->idx_fp,
                &cinfo)) == EOF)
        {
            log_critical(
                    "Cannot write points to shard id '%" PRIu64 "'",
                    shard->id);
            rc = -1;  /* signal is raised */
            num_chunks--;
        }
        else
        {
            /*
             * We should always find a spot for this index since the number
             * of chunks cannot grow.
             */
            do
            {
                idx = series->idx + i;
                i++;
            }
            while (idx->shard == shard);

#ifdef DEBUG
            assert (idx->shard == shard->replacing);
#endif

            idx->shard = shard;
            idx->start_ts = points->data[pstart].ts;
            idx->end_ts = points->data[pend - 1].ts;
            idx->len = pend - pstart;
            idx->pos = pos;
            idx->cinfo = cinfo;
            siridb_shard_incref(shard);
        }
    }

    siridb_points_free(points);

    if (new_idx)
    {
        /*
         * We might have skipped new_indexes while writing new blocks and
         * possible some new_indexes exist at the wrong place in the index.
         *
         * Therefore we must sort the series index part containing data
         * for this shard.
         */
        SERIES_idx_sort(series->idx, start, end - 1);

        /*
         * We need to set 'i' to the correct value since 'i' has possible
         * not walked over all 'new indexes'.
         *
         * (in case new_idx is 0, i is already equal to the value set below)
         */
        i = start + new_idx + num_chunks;
    }

    if (i < end)
    {
        /* get the difference */
        diff = end - i;

        /* new length is current length minus difference */
        series->idx_len -= diff;

        for (; i < series->idx_len; i++)
        {
            series->idx[i] = series->idx[i + diff];
        }

        /* shrink memory to the new size */
        idx = (idx_t *) realloc(
                series->idx,
                series->idx_len * sizeof(idx_t));
        if (idx == NULL && series->idx_len)
        {
            /* this is not critical since the original allocated block still
             * works.
             */
            log_error("Shrinking memory for one series has failed!");
        }
        else
        {
            series->idx = idx;
        }
    }
#ifdef DEBUG
    else
    {
        /* start must be equal to end if not smaller */
        assert (i == end);
    }
#endif

    if (series->flags & SIRIDB_SERIES_HAS_OVERLAP)
    {
        SERIES_update_overlap(series);
    }

    return rc;
}

/*
 * Open SiriDB series store file.
 *
 * Returns 0 if successful or -1 in case of an error.
 */
int siridb_series_open_store(siridb_t * siridb)
{
    /* macro get series file name */
    SIRIDB_GET_FN(fn, siridb->dbpath, SIRIDB_SERIES_FN)

    if ((siridb->store = qp_open(fn, "a")) == NULL)
    {
        log_critical("Cannot open file '%s' for appending", fn);
        return -1;
    }
    return 0;
}

/*
 * Will sort an index to its correct order. The start of idx should be correct
 * with a valid shard. All replaced shard indexes are sorted towards the end.
 */
static void SERIES_idx_sort(
        idx_t * idx,
        uint_fast32_t start,
        uint_fast32_t end)
{
    siridb_shard_t * shard = idx[start].shard;
    idx_t * a, * b;
    uint_fast32_t i = start;
    uint_fast32_t n, m;
    idx_t tmp;

    /*
     * Since the first position is always correct we can leave this one alone.
     */
    while (++i < end)
    {
        a = idx + i;
        b = idx + i + 1;
        /*
         * We only need to swap if at least the last position is of the correct
         * shard and if the time-stamps should be swapped.
         */
        if (    b->shard == shard &&
                (a->shard != shard || a->start_ts > b->start_ts))
        {
            /*
             * Swap at least a and b but also check if we can swap a - 1 with b
             */
            n = i - start;
            m = i + 1;
            tmp = idx[m];
            do
            {
                idx[m] = idx[m - 1];
                m--;  /* we must decrement here */
            }
            while (--n && (
                    idx[m - 1].shard != tmp.shard ||
                    idx[m - 1].start_ts > tmp.start_ts));
            idx[m] = tmp;
        }
    }
}

/*
 * Updates series->flags and remove SIRIDB_SERIES_HAS_OVERLAP if possible.
 * This function never sets an overlap and therefore should not be called
 * as long as the overlap flag is not set.
 */
static void SERIES_update_overlap(siridb_series_t *__restrict series)
{
#ifdef DEBUG
    assert (series->flags & SIRIDB_SERIES_HAS_OVERLAP);
#endif
    for (uint_fast32_t i = 1; i < series->idx_len; i++)
    {
        if (series->idx[i - 1].end_ts > series->idx[i].start_ts)
        {
            return;
        }
    }
    series->flags &= ~SIRIDB_SERIES_HAS_OVERLAP;
}

/*
 * Returns NULL and raises a SIGNAL in case an error has occurred.
 */
static siridb_series_t * SERIES_new(
        siridb_t * siridb,
        uint32_t id,
        uint8_t tp,
        uint16_t pool,
        const char * name)
{
    uint32_t n;
    siridb_series_t * series;
    series = (siridb_series_t *) malloc(sizeof(siridb_series_t));
    if (series == NULL)
    {
        ERR_ALLOC
    }
    else
    {
        series->name = strdup(name);
        if (series->name == NULL)
        {
            ERR_ALLOC
            free(series);
            series = NULL;
        }
        else
        {
            /* we use the length a lot and we have room so store this info */
            series->name_len = strlen(series->name);
            series->id = id;
            series->tp = tp;
            series->ref = 1;
            series->length = 0;
            series->start = -1;
            series->end = 0;
            series->buffer = NULL;
            series->pool = pool;
            series->flags = 0;
            series->idx_len = 0;
            series->idx = NULL;
            series->siridb = siridb;

            /* get sum series name to calculate series mask (for sharding) */
            for (n = 0; *name; name++)
            {
                n += *name;
            }

            series->mask =
                    (uint16_t) (n / 11) % ((tp == TP_STRING) ?
                    siridb->shard_mask_log : siridb->shard_mask_num);

            if ((uint8_t) ((n / 11) % 2))
            {
                series->flags |= SIRIDB_SERIES_IS_SERVER_ONE;
            }

#ifdef DEBUG
            /* make sure these two are exactly the same */
            assert (siridb_series_server_id(series) ==
                    siridb_series_server_id_by_name(series->name));
#endif

            if (siridb->time->precision == SIRIDB_TIME_SECONDS)
            {
                series->flags |= SIRIDB_SERIES_IS_32BIT_TS;
            }

            if (tp == TP_STRING)
            {
                series->flags |= SIRIDB_SERIES_IS_LOG;
            }
        }

    }
    return series;
}

/*
 * Raises a SIGNAL in case or an error.
 *
 * Returns always 0 but the result will be ignored since this function is used
 * in ct_walk().
 */
static inline int SERIES_pack(siridb_series_t * series, qp_fpacker_t * fpacker)
{
    return (qp_fadd_type(fpacker, QP_ARRAY3) ||
            qp_fadd_raw(fpacker, series->name, series->name_len + 1) ||
            qp_fadd_int32(fpacker, (int32_t) series->id) ||
            qp_fadd_int8(fpacker, (int8_t) series->tp));
}

/*
 * Returns 0 if successful or a negative integer in case of an error.
 * (SIGNAL is raised in case of an error)
 */
static int SERIES_save(siridb_t * siridb)
{
    qp_fpacker_t * fpacker;

    log_debug("Cleanup series file");

    /* macro get series file name */
    SIRIDB_GET_FN(fn, siridb->dbpath, SIRIDB_SERIES_FN)

    if ((fpacker = qp_open(fn, "w")) == NULL)
    {
        ERR_FILE
        log_critical("Cannot open file '%s' for writing", fn);
        return EOF;
    }


    if (/* open a new array */
        qp_fadd_type(fpacker, QP_ARRAY_OPEN) ||

        /* write the current schema */
        qp_fadd_int16(fpacker, SIRIDB_SERIES_SCHEMA))
    {
        ERR_FILE
    }
    else
    {
        if (imap_walk(siridb->series_map, (imap_cb) &SERIES_pack, fpacker))
        {
            ERR_FILE
        }
    }
    /* close file pointer */
    if (qp_close(fpacker))
    {
        ERR_FILE
    }

    return siri_err;
}

/*
 * Returns 0 if successful or -1 in case of an error.
 * (a SIGNAL might be raised but -1 should be considered critical in any case)
 */
static int SERIES_read_dropped(siridb_t * siridb, imap_t * dropped)
{
    char * buffer;
    char * pt;
    long int size;
    int rc = 0;
    FILE * fp;

    log_debug("Loading dropped series");

    SIRIDB_GET_FN(fn, siridb->dbpath, SIRIDB_DROPPED_FN)

    if ((fp = fopen(fn, "r")) == NULL)
    {
        /* no drop file, we have nothing to do */
        return 0;
    }

    /* get file size */
    if (fseeko(fp, 0, SEEK_END) ||
        (size = ftello(fp)) < 0 ||
        fseeko(fp, 0, SEEK_SET))
    {
        fclose(fp);
        log_critical("Cannot read size of file '%s'", fn);
        rc = -1;
    }
    else if (size)
    {

        buffer = (char *) malloc(size);
        if (buffer == NULL)
        {
            log_critical("Cannot allocate buffer for reading dropped series");
            rc = -1;
        }
        else if (fread(buffer, size, 1, fp) == 1)
        {
            char * end = buffer + size;
            for (   pt = buffer;
                    pt < end;
                    pt += sizeof(uint32_t))
            {
                if (imap_set(
                        dropped,
                        (uint32_t) *((uint32_t *) pt),
                        (int *) DROPPED_DUMMY) == -1)
                {
                    log_critical("Cannot add id to dropped map");
                    rc = -1;
                }
            }
        }
        else
        {
            log_critical("Cannot read %ld bytes from file '%s'", size, fn);
            rc = -1;
        }
        free(buffer);
    }

    fclose(fp);

    return rc;
}

static int SERIES_load(siridb_t * siridb, imap_t * dropped)
{
    qp_unpacker_t * unpacker;
    qp_obj_t qp_series_name;
    qp_obj_t qp_series_id;
    qp_obj_t qp_series_tp;
    siridb_series_t * series;
    qp_types_t tp;
    uint32_t series_id;

    /* we should not have any series at this moment */
    assert(siridb->max_series_id == 0);

    /* get series file name */
    SIRIDB_GET_FN(fn, siridb->dbpath, SIRIDB_SERIES_FN)

    if (!xpath_file_exist(fn))
    {
        // missing series file, create an empty file and return
        return SERIES_save(siridb);
    }

    if ((unpacker = qp_unpacker_ff(fn)) == NULL)
    {
        return -1;
    }

    /* unpacker will be freed in case schema check fails */
    siridb_schema_check(SIRIDB_SERIES_SCHEMA)

    while (qp_next(unpacker, NULL) == QP_ARRAY3 &&
            qp_next(unpacker, &qp_series_name) == QP_RAW &&
            qp_next(unpacker, &qp_series_id) == QP_INT64 &&
            qp_next(unpacker, &qp_series_tp) == QP_INT64)
    {
        series_id = (uint32_t) qp_series_id.via.int64;

        /* update max_series_id */
        if (series_id > siridb->max_series_id)
        {
            siridb->max_series_id = series_id;
        }

        if (imap_get(dropped, series_id) == NULL)
        {
            series = SERIES_new(
                    siridb,
                    series_id,
                    (uint8_t) qp_series_tp.via.int64,
                    siridb->server->pool,
                    qp_series_name.via.raw);
            if (series != NULL)
            {
                /* add series to c-tree */
                if (ct_add(siridb->series, series->name, series) ||
                    imap_add(siridb->series_map, series->id, series))
                {
                    return -1;
                }
            }
        }
    }

    /* save last object, should be QP_END */
    tp = qp_next(unpacker, NULL);

    /* free unpacker */
    qp_unpacker_ff_free(unpacker);

    if (tp != QP_END)
    {
        log_critical("Expected end of file '%s'", fn);
        return -1;
    }

    /*
     * In case of a siri_err we should not overwrite series because the
     * file then might be incomplete.
     */
    if (siri_err || SERIES_save(siridb))
    {
        log_critical("Cannot write series index to disk");
        return -1;  /* signal is raised */
    }

    return siri_err;
}

/*
 * Open a new SiriDB drop series file.
 *
 * Returns 0 if successful or -1 in case of an error.
 */
static int SERIES_open_new_dropped_file(siridb_t * siridb)
{
    SIRIDB_GET_FN(fn, siridb->dbpath, SIRIDB_DROPPED_FN)

    if ((siridb->dropped_fp = fopen(fn, "w")) == NULL)
    {
        log_critical("Cannot open '%s' for writing", fn);
        return -1;
    }
    return 0;
}

/*
 * Open SiriDB drop series file.
 *
 * Returns 0 if successful or -1 in case of an error.
 */
static int SERIES_open_dropped_file(siridb_t * siridb)
{
    SIRIDB_GET_FN(fn, siridb->dbpath, SIRIDB_DROPPED_FN)

    if ((siridb->dropped_fp = fopen(fn, "a")) == NULL)
    {
        log_critical("Cannot open '%s' for appending", fn);
        return -1;
    }
    return 0;
}

/*
 * When series are dropped, the store still has this series so when
 * SiriDB starts the next time we will include this dropped series by
 * counting the max_series_id. A second restart could be a problem if
 * not all shards are optimized because now the store does not have the
 * last removed series and therefore the max_series_id could be set to
 * a value for which shards still have data. Creating a new series and
 * another SiriDB restart before the optimize has finished could lead
 * to problems.
 *
 * Saving max_series_id at startup solves this issue because it will
 * include the dropped series.
 *
 * Returns 0 if successful or -1 in case of an error.
 */
static int SERIES_update_max_id(siridb_t * siridb)
{
    int rc = 0;
    FILE * fp;
    uint32_t max_series_id = 0;

    SIRIDB_GET_FN(fn, siridb->dbpath, SIRIDB_MAX_SERIES_ID_FN)

    if ((fp = fopen(fn, "r")) != NULL)
    {
        if (fread(&max_series_id, sizeof(uint32_t), 1, fp) != 1)
        {
            log_critical("Cannot read max_series_id from '%s'", fn);
            fclose(fp);
            return -1;
        }

        if (fclose(fp))
        {
            log_critical("Cannot close max_series_id file: '%s'", fn);
            return -1;
        }

        if (max_series_id > siridb->max_series_id)
        {
            siridb->max_series_id = max_series_id;
        }
    }

    /* we only need to write max_series_id in case the one in the file is
     * smaller or does not exist and max_series_id is larger than zero.
     */
    if (max_series_id < siridb->max_series_id)
    {
        if ((fp = fopen(fn, "w")) == NULL)
        {
            log_critical("Cannot open file '%s' for writing", fn);
            return -1;
        }

        log_debug("Write max series id (%" PRIu32 ")", siridb->max_series_id);

        if (fwrite(&siridb->max_series_id, sizeof(uint32_t), 1, fp) != 1)
        {
            log_critical("Cannot write max_series_id to file '%s'", fn);
            rc = -1;
        }

        if (fclose(fp))
        {
            log_critical("Cannot save max_series_id to file '%s'", fn);
            rc = -1;
        }
    }
    return rc;
}

/*
 * Update series 'start' property.
 */
static void SERIES_update_start(siridb_series_t *__restrict series)
{
    series->start = series->idx_len ? series->idx->start_ts : UINT64_MAX;

    if (series->buffer->len)
    {
        siridb_point_t * point = series->buffer->data;
        if (point->ts < series->start)
        {
            series->start = point->ts;
        }
    }
}

/*
 * Update series 'end' property.
 */
static void SERIES_update_end(siridb_series_t *__restrict series)
{
    if (series->idx_len)
    {
        uint64_t start = 0;
        idx_t * idx;
        for (uint_fast32_t i = series->idx_len; i--;)
        {
            idx = series->idx + i;

            if (idx->end_ts < start)
            {
                break;
            }

            start = idx->start_ts;
            if (idx->end_ts > series->end)
            {
                series->end = idx->end_ts;
            }
        }
    }
    else
    {
        series->end = 0;
    }

    if (series->buffer->len)
    {
        siridb_point_t * point = series->buffer->data +
                series->buffer->len - 1;
        if (point->ts > series->end)
        {
            series->end = point->ts;
        }
    }
}

<|MERGE_RESOLUTION|>--- conflicted
+++ resolved
@@ -130,11 +130,7 @@
 {
 #ifdef DEBUG
     assert (!siri_err);
-<<<<<<< HEAD
-    assert (series->buffer == NULL);
-=======
     assert (series->buffer != NULL);
->>>>>>> 05fd827a
 #endif
     int rc = 0;
 
@@ -145,11 +141,7 @@
      */
     siridb_points_add_point(series->buffer, ts, val);
 
-<<<<<<< HEAD
-    if (series->buffer->len >= siridb->buffer_len)
-=======
     if (series->buffer->len == siridb->buffer_len)
->>>>>>> 05fd827a
     {
         if (siridb_shards_add_points(
                 siridb,
