/*
 * query.h - Responsible for parsing queries.
 */
#ifndef SIRIDB_QUERY_H_
#define SIRIDB_QUERY_H_

#define SIRIDB_QUERY_FLAG_MASTER 1
#define SIRIDB_QUERY_FLAG_REBUILD 2
#define SIRIDB_QUERY_FLAG_UPDATE_REPLICA 4
#define SIRIDB_QUERY_FLAG_ERR 8

/*
 * Note(*) : servers must be 'accessible' unless FLAG_ONLY_CHECK_ONLINE is used
 */
typedef enum
{
    SIRIDB_QUERY_FWD_SERVERS,       /* Forward to all 'online' servers      */
    SIRIDB_QUERY_FWD_POOLS,         /* Forward to all pools(*)              */
    SIRIDB_QUERY_FWD_SOME_POOLS,    /* Forward to some pools(*)             */
    SIRIDB_QUERY_FWD_UPDATE         /* Forward to all pools, upd repl(*)    */
} siridb_query_fwd_t;

typedef enum siridb_err_tp
{
    SIRIDB_SUCCESS,

    /* Server Errors 100 - 199 */
    SIRIDB_ERR_SHUTTINGDOWN=100,

    /* Query Errors 200 - 999 */
    SIRIDB_ERR_INVALID_QUERY=200

} siridb_err_t;

typedef struct siridb_query_s siridb_query_t;

#include <uv.h>
#include <inttypes.h>
#include <sys/time.h>
#include <cleri/cleri.h>
#include <qpack/qpack.h>
#include <siri/db/time.h>
#include <siri/db/nodes.h>
#include <siri/db/series.h>
#include <siri/db/db.h>
#include <siri/net/protocol.h>
#include <siri/inc.h>

#if SIRIDB_EXPR_ALLOC
#include <llist/llist.h>
#endif

void siridb_query_run(
        uint16_t pid,
        sirinet_stream_t * client,
        const char * q,
        size_t q_len,
        float factor,
        int flags);
void siridb_query_free(uv_handle_t * handle);
void siridb_send_query_result(uv_async_t * handle);
void siridb_query_send_error(
        uv_async_t * handle,
        cproto_server_t err);
void siridb_query_forward(
        uv_async_t * handle,
        siridb_query_fwd_t fwd,
        sirinet_promises_cb cb,
        int flags);
void siridb_query_timeit_from_unpacker(
        siridb_query_t * query,
        qp_unpacker_t * unpacker);
int siridb_query_err_from_pkg(siridb_query_t * query, sirinet_pkg_t * pkg);

struct siridb_query_s
{
    uv_close_cb free_cb;    /* must be on top */
    uint8_t ref;
    uint8_t flags;
    uint16_t pid;
    float factor;
    void * data;
    sirinet_stream_t * client;
    char * q;
    char err_msg[SIRIDB_MAX_SIZE_ERR_MSG];
    qp_packer_t * packer;
    qp_packer_t * timeit;
    cleri_parse_t * pr;
    siridb_nodes_t * nodes;
<<<<<<< HEAD
    struct timespec start;SIRIDB_IS64BIT
=======
    struct timespec start;
#if SIRIDB_EXPR_ALLOC
    llist_t * expr_cache;
#endif
>>>>>>> 5b4c4d8d
};

#endif  /* SIRIDB_QUERY_H_ */<|MERGE_RESOLUTION|>--- conflicted
+++ resolved
@@ -87,14 +87,10 @@
     qp_packer_t * timeit;
     cleri_parse_t * pr;
     siridb_nodes_t * nodes;
-<<<<<<< HEAD
-    struct timespec start;SIRIDB_IS64BIT
-=======
     struct timespec start;
 #if SIRIDB_EXPR_ALLOC
     llist_t * expr_cache;
 #endif
->>>>>>> 5b4c4d8d
 };
 
 #endif  /* SIRIDB_QUERY_H_ */