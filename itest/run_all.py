#!/usr/bin/python3
from testing import run_test
from testing import Server
from testing import parse_args
from test_auto_duration import TestAutoDuration
from test_buffer import TestBuffer
from test_cluster import TestCluster
from test_compression import TestCompression
from test_create_database import TestCreateDatabase
from test_expiration import TestExpiration
from test_group import TestGroup
from test_http_api import TestHTTPAPI
from test_insert import TestInsert
from test_list import TestList
from test_log import TestLog
from test_log import TestLog
from test_parentheses import TestParenth
from test_pipe_support import TestPipeSupport
from test_pool import TestPool
from test_select import TestSelect
from test_select_ns import TestSelectNano
from test_series import TestSeries
from test_server import TestServer
from test_tags import TestTags
from test_tee import TestTee
from test_user import TestUser
<<<<<<< HEAD
from test_compression import TestCompression
from test_log import TestLog
from test_log import TestLog
from test_pipe_support import TestPipeSupport
from test_buffer import TestBuffer
from test_grammar import TestGrammar
=======
>>>>>>> 7e3562f7


if __name__ == '__main__':
    parse_args()
<<<<<<< HEAD
    run_test(TestBuffer())
    run_test(TestCompression())
    run_test(TestGrammar())
    run_test(TestGroup())
    run_test(TestInsert())
    run_test(TestList())
    run_test(TestLog())
=======
    run_test(TestAutoDuration())
    run_test(TestBuffer())
    run_test(TestCompression())
    run_test(TestCreateDatabase())
    run_test(TestExpiration())
    run_test(TestGroup())
    run_test(TestHTTPAPI())
    run_test(TestInsert())
    run_test(TestList())
    run_test(TestLog())
    run_test(TestParenth())
>>>>>>> 7e3562f7
    run_test(TestPipeSupport())
    run_test(TestPool())
    run_test(TestSelect())
    run_test(TestSelectNano())
    run_test(TestSeries())
    run_test(TestServer())
<<<<<<< HEAD
=======
    run_test(TestTags())
    run_test(TestTee())
>>>>>>> 7e3562f7
    run_test(TestUser())<|MERGE_RESOLUTION|>--- conflicted
+++ resolved
@@ -24,30 +24,19 @@
 from test_tags import TestTags
 from test_tee import TestTee
 from test_user import TestUser
-<<<<<<< HEAD
 from test_compression import TestCompression
 from test_log import TestLog
 from test_log import TestLog
 from test_pipe_support import TestPipeSupport
 from test_buffer import TestBuffer
 from test_grammar import TestGrammar
-=======
->>>>>>> 7e3562f7
 
 
 if __name__ == '__main__':
     parse_args()
-<<<<<<< HEAD
-    run_test(TestBuffer())
-    run_test(TestCompression())
-    run_test(TestGrammar())
-    run_test(TestGroup())
-    run_test(TestInsert())
-    run_test(TestList())
-    run_test(TestLog())
-=======
     run_test(TestAutoDuration())
     run_test(TestBuffer())
+    run_test(TestGrammar())
     run_test(TestCompression())
     run_test(TestCreateDatabase())
     run_test(TestExpiration())
@@ -57,16 +46,12 @@
     run_test(TestList())
     run_test(TestLog())
     run_test(TestParenth())
->>>>>>> 7e3562f7
     run_test(TestPipeSupport())
     run_test(TestPool())
     run_test(TestSelect())
     run_test(TestSelectNano())
     run_test(TestSeries())
     run_test(TestServer())
-<<<<<<< HEAD
-=======
     run_test(TestTags())
     run_test(TestTee())
->>>>>>> 7e3562f7
     run_test(TestUser())